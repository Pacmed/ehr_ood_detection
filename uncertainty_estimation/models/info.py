"""
Module to be the single place to bundle all the information about models: Available models and their name,
hyperparameters, etc.
"""

# STD
from collections import OrderedDict
import json

# EXT
import numpy as np
from sklearn.utils.fixes import loguniform
from scipy.stats import uniform

# CONST
FEAT_TYPES_DIR = "../../data/feature_types"

# Load feat types for HI-VAE
with open(f"{FEAT_TYPES_DIR}/feat_types_eICU.json", "rb") as ft_eicu_file:
    feat_types_eicu = list(
        json.load(ft_eicu_file, object_pairs_hook=OrderedDict).values()
    )

with open(f"{FEAT_TYPES_DIR}/feat_types_MIMIC.json", "rb") as ft_mimic_file:
    feat_types_mimic = list(
        json.load(ft_mimic_file, object_pairs_hook=OrderedDict).values()
    )

# ### Models and novelty scoring functions ###

DENSITY_BASELINES = {
    "PPCA",  # Probabilistic PCA for density estimation
    "AE",  # Auto-Encoder for implicit density estimation
}

DISCRIMINATOR_BASELINES = {
    "LogReg",  # Logistic Regression
    # "SVM",  # One-class SVM for outlier detection
}


SINGLE_PRED_NN_MODELS = {
    "NN",  # Single neural discriminator
    "PlattScalingNN",  # Single neural discriminator with platt scaling
}

ENSEMBLE_MODELS = {
    "NNEnsemble",  # Ensemble of neural discriminators
    "BootstrappedNNEnsemble",  # Ensemble of neural discriminators, each trained on a different subset of the data
    "AnchoredNNEnsemble",  # Bayesian ensemble of neural discriminators with special regularization
}

SINGLE_INST_MULTIPLE_PRED_NN_MODELS = {
    "MCDropout",  # Single neural discriminator using MC Dropout for uncertainty estimation
    "BNN",  # Bayesian Neural Network
}

VARIATIONAL_AUTOENCODERS = {"VAE", "HI-VAE"}
AUTOENCODERS = {"AE"} | VARIATIONAL_AUTOENCODERS

NO_ENSEMBLE_NN_MODELS = (
    SINGLE_PRED_NN_MODELS | AUTOENCODERS | SINGLE_INST_MULTIPLE_PRED_NN_MODELS
)

MULTIPLE_PRED_NN_MODELS = SINGLE_INST_MULTIPLE_PRED_NN_MODELS | ENSEMBLE_MODELS

SINGLE_PRED_MODELS = (
    DENSITY_BASELINES | SINGLE_PRED_NN_MODELS
)  # All models only making a single prediction

NEURAL_PREDICTORS = (
    SINGLE_PRED_NN_MODELS | MULTIPLE_PRED_NN_MODELS
)  # All neural network-based discriminators

<<<<<<< HEAD
NEURAL_MODELS = NEURAL_PREDICTORS | {"AE"}  # All neural models
AVAILABLE_MODELS = (
    NEURAL_MODELS | DENSITY_BASELINES | DISCRIMINATOR_BASELINES
)  # All available models in this project
=======
NEURAL_MODELS = NEURAL_PREDICTORS | AUTOENCODERS  # All neural models
AVAILABLE_MODELS = NEURAL_MODELS | BASELINES  # All available models in this project
>>>>>>> 72ad0212

# Available novelty scoring functions for models

# TODO: Default is not a good way to name some of the methods which are different by model
AVAILABLE_SCORING_FUNCS = {
    "PPCA": ("default",),  # Default: log-prob
    "AE": ("default",),  # Default: Reconstruction error
    "HI-VAE": (
        "default",
        "latent_prob",  #
        "latent_prior_prob",
        "reconstr_err_grad",
    ),  # Default: Reconstruction error
    "VAE": (
        "default",
        "latent_prob",
        "latent_prior_prob",
        "reconstr_err_grad",
    ),  # Default: Reconstruction error
    "SVM": ("default",),  # Default: Distance to decision boundary
    "LogReg": ("entropy", "max_prob"),
    "NN": ("entropy", "max_prob"),
    "PlattScalingNN": ("entropy", "max_prob"),
    "MCDropout": ("entropy", "std", "mutual_information"),
    "BNN": ("entropy", "std", "mutual_information"),
    "NNEnsemble": ("entropy", "std", "mutual_information"),
    "BootstrappedNNEnsemble": ("entropy", "std", "mutual_information"),
    "AnchoredNNEnsemble": ("entropy", "std", "mutual_information"),
}

# ### Hyperparameters ###

MODEL_PARAMS = {
    "PPCA": {"MIMIC": {"n_components": 15}, "eICU": {"n_components": 15}},
    "AE": {
        "MIMIC": {"hidden_sizes": [75], "latent_dim": 15, "lr": 0.006897},
        "eICU": {"hidden_sizes": [100], "latent_dim": 15, "lr": 0.005216},
    },
    "VAE": {
        "MIMIC": {
            "anneal": False,
            "beta": 0.631629,
            "hidden_sizes": [50, 50],
            "latent_dim": 10,
            "lr": 0.000568,
            "reconstr_error_weight": 0.238141,
        },
        "eICU": {
            "anneal": True,
            "beta": 1.776192,
            "hidden_sizes": [75],
            "latent_dim": 20,
            "lr": 0.003047,
            "reconstr_error_weight": 0.183444,
        },
    },
    "HI-VAE": {
        "MIMIC": {
            "anneal": False,
            "beta": 2.138636,
            "hidden_sizes": [75],
            "latent_dim": 20,
            "lr": 0.00278,
            "n_mix_components": 5,
            "reconstr_error_weight": 0.065363,
            "feat_types": feat_types_mimic,
        },
        "eICU": {
            "anneal": False,
            "beta": 1.457541,
            "hidden_sizes": [30],
            "latent_dim": 10,
            "lr": 0.002141,
            "n_mix_components": 7,
            "reconstr_error_weight": 0.045573,
            "feat_types": feat_types_eicu,
        },
    },
    "SVM": {},
    "LogReg": {"MIMIC": {"C": 10}, "eICU": {"C": 1000}},
    "NN": {
        "MIMIC": {
            "dropout_rate": 0.157483,
            "hidden_sizes": [30],
            "lr": 0.000538,
            "class_weight": False,
        },
        "eICU": {
            "dropout_rate": 0.381918,
            "hidden_sizes": [75],
            "lr": 0.000904,
            "class_weight": False,
        },
    },
    "PlattScalingNN": {
        "MIMIC": {
            "dropout_rate": 0.157483,
            "hidden_sizes": [30],
            "lr": 0.000538,
            "class_weight": False,
        },
        "eICU": {
            "dropout_rate": 0.381918,
            "hidden_sizes": [75],
            "lr": 0.000904,
            "class_weight": False,
        },
    },
    "MCDropout": {
        "MIMIC": {
            "dropout_rate": 0.333312,
            "hidden_sizes": [50],
            "lr": 0.000526,
            "class_weight": False,
        },
        "eICU": {
            "dropout_rate": 0.333312,
            "hidden_sizes": [50],
            "lr": 0.000526,
            "class_weight": False,
        },
    },
    "BNN": {
        "MIMIC": {
            "anneal": False,
            "beta": 0.986299,
            "dropout_rate": 0.12111,
            "hidden_sizes": [75],
            "lr": 0.000731,
            "posterior_mu_init": 0.177685,
            "posterior_rho_init": -6.213837,
            "prior_pi": 0.813872,
            "prior_sigma_1": 0.740818,
            "prior_sigma_2": 0.548812,
            "class_weight": False,
        },
        "eICU": {
            "anneal": True,
            "beta": 1.437923,
            "dropout_rate": 0.082861,
            "hidden_sizes": [100],
            "lr": 0.000578,
            "posterior_mu_init": 0.412893,
            "posterior_rho_init": -7.542776,
            "prior_pi": 0.484903,
            "prior_sigma_1": 0.449329,
            "prior_sigma_2": 0.740818,
            "class_weight": False,
        },
    },
    "NNEnsemble": {
        "MIMIC": {
            "n_models": 10,
            "bootstrap": False,
            "model_params": {
                "dropout_rate": 0.157483,
                "hidden_sizes": [30],
                "lr": 0.000538,
                "class_weight": False,
            },
        },
        "eICU": {
            "n_models": 10,
            "bootstrap": False,
            "model_params": {
                "dropout_rate": 0.381918,
                "hidden_sizes": [75],
                "lr": 0.000904,
                "class_weight": False,
            },
        },
    },
    "BootstrappedNNEnsemble": {
        "MIMIC": {
            "n_models": 10,
            "bootstrap": False,
            "model_params": {
                "dropout_rate": 0.157483,
                "hidden_sizes": [30],
                "lr": 0.000538,
                "class_weight": False,
            },
        },
        "eICU": {
            "n_models": 10,
            "bootstrap": False,
            "model_params": {
                "dropout_rate": 0.381918,
                "hidden_sizes": [75],
                "lr": 0.000904,
                "class_weight": False,
            },
        },
    },
    "AnchoredNNEnsemble": {
        "MIMIC": {
            "n_models": 10,
            "model_params": {
                "dropout_rate": 0,
                "hidden_sizes": [30],
                "lr": 0.000538,
                "class_weight": False,
            },
        },
        "eICU": {
            "n_models": 10,
            "model_params": {
                "dropout_rate": 0,
                "hidden_sizes": [75],
                "lr": 0.000904,
                "class_weight": False,
            },
        },
    },
}

TRAIN_PARAMS = {
    "PPCA": {},
    "AE": {"n_epochs": 10, "batch_size": 64},
    "VAE": {"n_epochs": 6, "batch_size": 64},
    "HI-VAE": {"n_epochs": 6, "batch_size": 64},
    "SVM": {},
    "LogReg": {},
    "NN": {
        "batch_size": 256,
        "early_stopping": True,
        "early_stopping_patience": 3,
        "n_epochs": 10,
    },
    "PlattScalingNN": {
        "batch_size": 256,
        "early_stopping": True,
        "early_stopping_patience": 3,
        "n_epochs": 10,
    },
    "MCDropout": {
        "batch_size": 256,
        "early_stopping": True,
        "early_stopping_patience": 3,
        "n_epochs": 10,
    },
    "BNN": {
        "batch_size": 128,
        "early_stopping": True,
        "early_stopping_patience": 3,
        "n_epochs": 10,
    },
    "NNEnsemble": {
        "batch_size": 256,
        "early_stopping": True,
        "early_stopping_patience": 3,
        "n_epochs": 8,
    },
    "BootstrappedNNEnsemble": {
        "batch_size": 256,
        "early_stopping": True,
        "early_stopping_patience": 3,
        "n_epochs": 10,
    },
    "AnchoredNNEnsemble": {
        "batch_size": 256,
        "early_stopping": True,
        "early_stopping_patience": 3,
        "n_epochs": 10,
    },
}

# Hyperparameter ranges / distributions that should be considered during the random search
PARAM_SEARCH = {
    "n_components": range(2, 20),
    "hidden_sizes": [
        [hidden_size] * num_layers
        for hidden_size in [25, 30, 50, 75, 100]
        for num_layers in range(1, 4)
    ],
    "latent_dim": [5, 10, 15, 20],
    "batch_size": [64, 128, 256],
<<<<<<< HEAD
    "lr": loguniform(1e-4, 0.1),
    # Intervals become [loc, loc + scale] for uniform
    "C": [10 ** i for i in range(0, 5)],
    #  Regularization for logistic regression baseline
=======
    "n_mix_components": range(1, 11),
    "lr": loguniform(1e-5, 0.1),
    # Intervals become [loc, loc + scale] for uniform
>>>>>>> 72ad0212
    "dropout_rate": uniform(loc=0, scale=0.5),  # [0, 0.5]
    "posterior_rho_init": uniform(loc=-8, scale=6),  # [-8, -2]
    "posterior_mu_init": uniform(loc=-0.6, scale=1.2),  # [-0.6, 0.6]
    "prior_pi": uniform(loc=0.1, scale=0.8),  # [0.1, 0.9]
    "prior_sigma_1": [np.exp(d) for d in np.arange(-0.8, 0, 0.1)],
    "prior_sigma_2": [np.exp(d) for d in np.arange(-0.8, 0, 0.1)],
    "reconstr_error_weight": loguniform(0.01, 0.9),
    "anneal": [True, False],
    "beta": uniform(loc=0.1, scale=2.4),  # [0.1, 2.5]
}
NUM_EVALS = {
    "AE": 40,
    "VAE": 400,
    "HI-VAE": 200,
    "NN": 40,
    "MCDropout": 40,
    "BNN": 100,
    "PPCA": 30,
}
<<<<<<< HEAD
NUM_EVALS = {
    "AE": 40,
    "NN": 40,
    "MCDropout": 40,
    "BNN": 100,
    "PPCA": 30,
    "LogReg": 5,
}
=======
>>>>>>> 72ad0212


# Default training hyperparameters
DEFAULT_LEARNING_RATE: float = 1e-2
DEFAULT_BATCH_SIZE: int = 32
DEFAULT_N_EPOCHS: int = 6
DEFAULT_EARLY_STOPPING_PAT: int = 2

DEFAULT_RECONSTR_ERROR_WEIGHT: float = 1e20
DEFAULT_N_VAE_SAMPLES: int = 100<|MERGE_RESOLUTION|>--- conflicted
+++ resolved
@@ -72,15 +72,10 @@
     SINGLE_PRED_NN_MODELS | MULTIPLE_PRED_NN_MODELS
 )  # All neural network-based discriminators
 
-<<<<<<< HEAD
-NEURAL_MODELS = NEURAL_PREDICTORS | {"AE"}  # All neural models
+NEURAL_MODELS = NEURAL_PREDICTORS | AUTOENCODERS  # All neural models
 AVAILABLE_MODELS = (
     NEURAL_MODELS | DENSITY_BASELINES | DISCRIMINATOR_BASELINES
 )  # All available models in this project
-=======
-NEURAL_MODELS = NEURAL_PREDICTORS | AUTOENCODERS  # All neural models
-AVAILABLE_MODELS = NEURAL_MODELS | BASELINES  # All available models in this project
->>>>>>> 72ad0212
 
 # Available novelty scoring functions for models
 
@@ -358,16 +353,12 @@
     ],
     "latent_dim": [5, 10, 15, 20],
     "batch_size": [64, 128, 256],
-<<<<<<< HEAD
     "lr": loguniform(1e-4, 0.1),
     # Intervals become [loc, loc + scale] for uniform
     "C": [10 ** i for i in range(0, 5)],
     #  Regularization for logistic regression baseline
-=======
     "n_mix_components": range(1, 11),
-    "lr": loguniform(1e-5, 0.1),
     # Intervals become [loc, loc + scale] for uniform
->>>>>>> 72ad0212
     "dropout_rate": uniform(loc=0, scale=0.5),  # [0, 0.5]
     "posterior_rho_init": uniform(loc=-8, scale=6),  # [-8, -2]
     "posterior_mu_init": uniform(loc=-0.6, scale=1.2),  # [-0.6, 0.6]
@@ -386,18 +377,8 @@
     "MCDropout": 40,
     "BNN": 100,
     "PPCA": 30,
-}
-<<<<<<< HEAD
-NUM_EVALS = {
-    "AE": 40,
-    "NN": 40,
-    "MCDropout": 40,
-    "BNN": 100,
-    "PPCA": 30,
     "LogReg": 5,
 }
-=======
->>>>>>> 72ad0212
 
 
 # Default training hyperparameters
